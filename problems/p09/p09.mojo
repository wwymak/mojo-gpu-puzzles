from memory import UnsafePointer
from gpu import thread_idx, barrier
from gpu.host import DeviceContext
from layout import Layout, LayoutTensor
from layout.tensor_builder import LayoutTensorBuild as tb
from testing import assert_equal
from sys import argv

alias SIZE = 4
alias MATRIX_SIZE = 3
alias BLOCKS_PER_GRID = 1
alias THREADS_PER_BLOCK = SIZE
alias dtype = DType.float32
alias vector_layout = Layout.row_major(SIZE)
alias ITER = 2


# ANCHOR: first_crash
fn add_10(
    result: UnsafePointer[Scalar[dtype]], input: UnsafePointer[Scalar[dtype]]
):
<<<<<<< HEAD
    shared = stack_allocation[
        TPB,
        Scalar[dtype],
        address_space = AddressSpace.SHARED,
    ]()
    global_i = block_dim.x * block_idx.x + thread_idx.x
    local_i = thread_idx.x
    barrier()
    if global_i < size :
        shared[local_i] = a[global_i]
        if global_i == 0:
            output[global_i] = shared[local_i]
        elif global_i == 1:
            output[global_i] = shared[local_i] + shared[local_i -1 ]
        else:
            output[global_i] = shared[local_i] + shared[local_i -1 ]  + shared[local_i -2 ]

    # FILL ME IN (roughly 10 lines)
=======
    i = thread_idx.x
    result[i] = input[i] + 10.0
>>>>>>> 81c9b6f6


# ANCHOR_END: first_crash


# ANCHOR: second_crash
fn process_sliding_window(
    output: LayoutTensor[mut=True, dtype, vector_layout],
    input: LayoutTensor[mut=False, dtype, vector_layout],
):
    thread_id = thread_idx.x

    # Each thread processes a sliding window of 3 elements
    window_sum = Scalar[dtype](0.0)

    # Sum elements in sliding window: [i-1, i, i+1]
    for offset in range(ITER):
        idx = thread_id + offset - 1
        if 0 <= idx < SIZE:
            value = rebind[Scalar[dtype]](input[idx])
            window_sum += value

    output[thread_id] = window_sum


# ANCHOR_END: second_crash


# ANCHOR: third_crash
fn collaborative_filter(
    output: LayoutTensor[mut=True, dtype, vector_layout],
    input: LayoutTensor[mut=False, dtype, vector_layout],
):
    thread_id = thread_idx.x

    # Shared memory workspace for collaborative processing
    shared_workspace = tb[dtype]().row_major[SIZE - 1]().shared().alloc()

    # Phase 1: Initialize shared workspace (all threads participate)
    if thread_id < SIZE - 1:
        shared_workspace[thread_id] = rebind[Scalar[dtype]](input[thread_id])
    barrier()

    # Phase 2: Collaborative processing
    if thread_id < SIZE - 1:
        # Apply collaborative filter with neighbors
        if thread_id > 0:
            shared_workspace[thread_id] += shared_workspace[thread_id - 1] * 0.5
        barrier()

    # Phase 3: Final synchronization and output
    barrier()

    # Write filtered results back to output
    if thread_id < SIZE - 1:
        output[thread_id] = shared_workspace[thread_id]
    else:
        output[thread_id] = rebind[Scalar[dtype]](input[thread_id])


# ANCHOR_END: third_crash


def main():
    if len(argv()) != 2:
        print(
            "Usage: pixi run mojo p09 [--first-case | --second-case |"
            " --third-case]"
        )
        return

    if argv()[1] == "--first-case":
        print(
            "First Case: Try to identify what's wrong without looking at the"
            " code!"
        )
        print()

        with DeviceContext() as ctx:
            input_ptr = UnsafePointer[Scalar[dtype]]()
            result_buf = ctx.enqueue_create_buffer[dtype](SIZE).enqueue_fill(0)

            # Enqueue function
            ctx.enqueue_function[add_10](
                result_buf.unsafe_ptr(),
                input_ptr,
                grid_dim=BLOCKS_PER_GRID,
                block_dim=THREADS_PER_BLOCK,
            )

            ctx.synchronize()

            with result_buf.map_to_host() as result_host:
                print("result:", result_host)

    elif argv()[1] == "--second-case":
        print("This program computes sliding window sums for each position...")
        print()

        with DeviceContext() as ctx:
            # Create buffers
            input_buf = ctx.enqueue_create_buffer[dtype](SIZE).enqueue_fill(0)
            output_buf = ctx.enqueue_create_buffer[dtype](SIZE).enqueue_fill(0)

            # Initialize input [0, 1, 2, 3]
            with input_buf.map_to_host() as input_host:
                for i in range(SIZE):
                    input_host[i] = i

            # Create LayoutTensors for structured access
            input_tensor = LayoutTensor[mut=False, dtype, vector_layout](
                input_buf.unsafe_ptr()
            )
            output_tensor = LayoutTensor[mut=True, dtype, vector_layout](
                output_buf.unsafe_ptr()
            )

            print("Input array: [0, 1, 2, 3]")
            print("Computing sliding window sums (window size = 3)...")
            print(
                "Each position should sum its neighbors: [left + center +"
                " right]"
            )

            ctx.enqueue_function[process_sliding_window](
                output_tensor,
                input_tensor,
                grid_dim=BLOCKS_PER_GRID,
                block_dim=THREADS_PER_BLOCK,
            )

            ctx.synchronize()

            with output_buf.map_to_host() as output_host:
                print("Actual result:", output_host)

                # Expected sliding window results
                expected_0 = Scalar[dtype](1.0)
                expected_1 = Scalar[dtype](3.0)
                expected_2 = Scalar[dtype](6.0)
                expected_3 = Scalar[dtype](5.0)
                print("Expected: [1.0, 3.0, 6.0, 5.0]")

                # Check if results match expected pattern
                matches = True
                if abs(output_host[0] - expected_0) > 0.001:
                    matches = False
                if abs(output_host[1] - expected_1) > 0.001:
                    matches = False
                if abs(output_host[2] - expected_2) > 0.001:
                    matches = False
                if abs(output_host[3] - expected_3) > 0.001:
                    matches = False

                if matches:
                    print(
                        "[PASS] Test PASSED - Sliding window sums are correct"
                    )
                else:
                    print(
                        "[FAIL] Test FAILED - Sliding window sums are"
                        " incorrect!"
                    )
                    print("Check the window indexing logic...")

    elif argv()[1] == "--third-case":
        print(
            "Third Case: Advanced collaborative filtering with shared memory..."
        )
        print("WARNING: This may hang - use Ctrl+C to stop if needed")
        print()

        with DeviceContext() as ctx:
            # Create input and output buffers
            input_buf = ctx.enqueue_create_buffer[dtype](SIZE).enqueue_fill(0)
            output_buf = ctx.enqueue_create_buffer[dtype](SIZE).enqueue_fill(0)

            # Initialize input data [1, 2, 3, 4]
            with input_buf.map_to_host() as input_host:
                for i in range(SIZE):
                    input_host[i] = i + 1

            # Create LayoutTensors
            input_tensor = LayoutTensor[mut=False, dtype, vector_layout](
                input_buf.unsafe_ptr()
            )
            output_tensor = LayoutTensor[mut=True, dtype, vector_layout](
                output_buf.unsafe_ptr()
            )

            print("Input array: [1, 2, 3, 4]")
            print("Applying collaborative filter using shared memory...")
            print("Each thread cooperates with neighbors for smoothing...")

            # This will likely hang due to barrier deadlock
            ctx.enqueue_function[collaborative_filter](
                output_tensor,
                input_tensor,
                grid_dim=BLOCKS_PER_GRID,
                block_dim=THREADS_PER_BLOCK,
            )

            print("Waiting for GPU computation to complete...")
            ctx.synchronize()

            with output_buf.map_to_host() as output_host:
                print("Result:", output_host)
                print(
                    "[SUCCESS] Collaborative filtering completed successfully!"
                )

    else:
        print(
            "Unsupported option. Choose between [--first-case, --second-case,"
            " --third-case]"
        )<|MERGE_RESOLUTION|>--- conflicted
+++ resolved
@@ -19,7 +19,6 @@
 fn add_10(
     result: UnsafePointer[Scalar[dtype]], input: UnsafePointer[Scalar[dtype]]
 ):
-<<<<<<< HEAD
     shared = stack_allocation[
         TPB,
         Scalar[dtype],
@@ -38,10 +37,6 @@
             output[global_i] = shared[local_i] + shared[local_i -1 ]  + shared[local_i -2 ]
 
     # FILL ME IN (roughly 10 lines)
-=======
-    i = thread_idx.x
-    result[i] = input[i] + 10.0
->>>>>>> 81c9b6f6
 
 
 # ANCHOR_END: first_crash
